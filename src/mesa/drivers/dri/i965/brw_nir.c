/*
 * Copyright © 2014 Intel Corporation
 *
 * Permission is hereby granted, free of charge, to any person obtaining a
 * copy of this software and associated documentation files (the "Software"),
 * to deal in the Software without restriction, including without limitation
 * the rights to use, copy, modify, merge, publish, distribute, sublicense,
 * and/or sell copies of the Software, and to permit persons to whom the
 * Software is furnished to do so, subject to the following conditions:
 *
 * The above copyright notice and this permission notice (including the next
 * paragraph) shall be included in all copies or substantial portions of the
 * Software.
 *
 * THE SOFTWARE IS PROVIDED "AS IS", WITHOUT WARRANTY OF ANY KIND, EXPRESS OR
 * IMPLIED, INCLUDING BUT NOT LIMITED TO THE WARRANTIES OF MERCHANTABILITY,
 * FITNESS FOR A PARTICULAR PURPOSE AND NONINFRINGEMENT.  IN NO EVENT SHALL
 * THE AUTHORS OR COPYRIGHT HOLDERS BE LIABLE FOR ANY CLAIM, DAMAGES OR OTHER
 * LIABILITY, WHETHER IN AN ACTION OF CONTRACT, TORT OR OTHERWISE, ARISING
 * FROM, OUT OF OR IN CONNECTION WITH THE SOFTWARE OR THE USE OR OTHER DEALINGS
 * IN THE SOFTWARE.
 */

#include "brw_nir.h"
#include "brw_shader.h"
#include "glsl/nir/glsl_to_nir.h"
#include "glsl/nir/nir_builder.h"
#include "program/prog_to_nir.h"

struct remap_vs_attrs_state {
   nir_builder b;
   uint64_t inputs_read;
};

static bool
remap_vs_attrs(nir_block *block, void *void_state)
{
   struct remap_vs_attrs_state *state = void_state;

   nir_foreach_instr_safe(block, instr) {
      if (instr->type != nir_instr_type_intrinsic)
         continue;

      nir_intrinsic_instr *intrin = nir_instr_as_intrinsic(instr);

      if (intrin->intrinsic == nir_intrinsic_load_input) {
         /* Attributes come in a contiguous block, ordered by their
          * gl_vert_attrib value.  That means we can compute the slot
          * number for an attribute by masking out the enabled attributes
          * before it and counting the bits.
          */
         nir_const_value *const_offset = nir_src_as_const_value(intrin->src[0]);

         /* We set EmitNoIndirect for VS inputs, so there are no indirects. */
         assert(const_offset);

         int attr = intrin->const_index[0] + const_offset->u[0];
         int slot = _mesa_bitcount_64(state->inputs_read &
                                      BITFIELD64_MASK(attr));

         /* The NIR -> FS pass will just add the base and offset together, so
          * there's no reason to keep them separate.  Just put it all in
          * const_index[0] and set the offset src[0] to load_const(0).
          */
         intrin->const_index[0] = 4 * slot;

         state->b.cursor = nir_before_instr(&intrin->instr);
         nir_instr_rewrite_src(&intrin->instr, &intrin->src[0],
                               nir_src_for_ssa(nir_imm_int(&state->b, 0)));
      }
   }
   return true;
}

static void
brw_nir_lower_inputs(nir_shader *nir,
                     const struct brw_device_info *devinfo,
                     bool is_scalar)
{
   switch (nir->stage) {
   case MESA_SHADER_VERTEX:
      /* Start with the location of the variable's base. */
      foreach_list_typed(nir_variable, var, node, &nir->inputs) {
         var->data.driver_location = var->data.location;
      }

      /* Now use nir_lower_io to walk dereference chains.  Attribute arrays
       * are loaded as one vec4 per element (or matrix column), so we use
       * type_size_vec4 here.
       */
      nir_lower_io(nir, nir_var_shader_in, type_size_vec4);

      if (is_scalar) {
         /* Finally, translate VERT_ATTRIB_* values into the actual registers.
          *
          * Note that we can use nir->info.inputs_read instead of
          * key->inputs_read since the two are identical aside from Gen4-5
          * edge flag differences.
          */
         struct remap_vs_attrs_state remap_state = {
            .inputs_read = nir->info.inputs_read,
         };

         /* This pass needs actual constants */
         nir_opt_constant_folding(nir);

         nir_foreach_overload(nir, overload) {
            if (overload->impl) {
               nir_builder_init(&remap_state.b, overload->impl);
               nir_foreach_block(overload->impl, remap_vs_attrs, &remap_state);
            }
         }
      }
      break;
   case MESA_SHADER_GEOMETRY: {
      if (!is_scalar) {
         foreach_list_typed(nir_variable, var, node, &nir->inputs) {
            var->data.driver_location = var->data.location;
         }
      } else {
         /* The GLSL linker will have already matched up GS inputs and
          * the outputs of prior stages.  The driver does extend VS outputs
          * in some cases, but only for legacy OpenGL or Gen4-5 hardware,
          * neither of which offer geometry shader support.  So we can
          * safely ignore that.
          *
          * For SSO pipelines, we use a fixed VUE map layout based on variable
          * locations, so we can rely on rendezvous-by-location to make this
          * work.
          *
          * However, we need to ignore VARYING_SLOT_PRIMITIVE_ID, as it's not
          * written by previous stages and shows up via payload magic.
          */
         struct brw_vue_map input_vue_map;
         GLbitfield64 inputs_read =
            nir->info.inputs_read & ~VARYING_BIT_PRIMITIVE_ID;
         brw_compute_vue_map(devinfo, &input_vue_map, inputs_read,
                             nir->info.separate_shader);

         /* Start with the slot for the variable's base. */
         foreach_list_typed(nir_variable, var, node, &nir->inputs) {
            assert(input_vue_map.varying_to_slot[var->data.location] != -1);
            var->data.driver_location =
               input_vue_map.varying_to_slot[var->data.location];
         }

         /* Inputs are stored in vec4 slots, so use type_size_vec4(). */
         nir_lower_io(nir, nir_var_shader_in, type_size_vec4);
      }
      break;
   }
   case MESA_SHADER_FRAGMENT:
      assert(is_scalar);
      nir_assign_var_locations(&nir->inputs, &nir->num_inputs,
                               type_size_scalar);
      break;
   case MESA_SHADER_COMPUTE:
      /* Compute shaders have no inputs. */
      assert(exec_list_is_empty(&nir->inputs));
      break;
   default:
      unreachable("unsupported shader stage");
   }
}

static void
brw_nir_lower_outputs(nir_shader *nir, bool is_scalar)
{
   switch (nir->stage) {
   case MESA_SHADER_VERTEX:
   case MESA_SHADER_GEOMETRY:
      if (is_scalar) {
         nir_assign_var_locations(&nir->outputs, &nir->num_outputs,
                                  type_size_vec4_times_4);
         nir_lower_io(nir, nir_var_shader_out, type_size_vec4_times_4);
      } else {
         nir_foreach_variable(var, &nir->outputs)
            var->data.driver_location = var->data.location;
      }
      break;
   case MESA_SHADER_FRAGMENT:
      nir_assign_var_locations(&nir->outputs, &nir->num_outputs,
                               type_size_scalar);
      break;
   case MESA_SHADER_COMPUTE:
      /* Compute shaders have no outputs. */
      assert(exec_list_is_empty(&nir->outputs));
      break;
   default:
      unreachable("unsupported shader stage");
   }
}

static int
type_size_scalar_bytes(const struct glsl_type *type)
{
   return type_size_scalar(type) * 4;
}

static int
type_size_vec4_bytes(const struct glsl_type *type)
{
   return type_size_vec4(type) * 16;
}

static void
brw_nir_lower_uniforms(nir_shader *nir, bool is_scalar)
{
   if (is_scalar) {
      nir_assign_var_locations(&nir->uniforms, &nir->num_uniforms,
                               type_size_scalar_bytes);
      nir_lower_io(nir, nir_var_uniform, type_size_scalar_bytes);
   } else {
      nir_assign_var_locations(&nir->uniforms, &nir->num_uniforms,
                               type_size_vec4_bytes);
      nir_lower_io(nir, nir_var_uniform, type_size_vec4_bytes);
   }
}

#include "util/debug.h"

static bool
should_clone_nir()
{
   static int should_clone = -1;
   if (should_clone < 1)
      should_clone = env_var_as_boolean("NIR_TEST_CLONE", false);

   return should_clone;
}

#define _OPT(do_pass) (({                                            \
   bool this_progress = true;                                        \
   do_pass                                                           \
   nir_validate_shader(nir);                                         \
   if (should_clone_nir()) {                                         \
      nir_shader *clone = nir_shader_clone(ralloc_parent(nir), nir); \
      ralloc_free(nir);                                              \
      nir = clone;                                                   \
   }                                                                 \
   this_progress;                                                    \
}))

#define OPT(pass, ...) _OPT(                   \
   nir_metadata_set_validation_flag(nir);      \
   this_progress = pass(nir ,##__VA_ARGS__);   \
   if (this_progress) {                        \
      progress = true;                         \
      nir_metadata_check_validation_flag(nir); \
   }                                           \
)

#define OPT_V(pass, ...) _OPT( \
   pass(nir, ##__VA_ARGS__);   \
)

static nir_shader *
nir_optimize(nir_shader *nir, bool is_scalar)
{
   bool progress;
   do {
      progress = false;
      OPT_V(nir_lower_vars_to_ssa);

      if (is_scalar) {
         OPT_V(nir_lower_alu_to_scalar);
      }

      OPT(nir_copy_prop);

      if (is_scalar) {
         OPT_V(nir_lower_phis_to_scalar);
      }

      OPT(nir_copy_prop);
      OPT(nir_opt_dce);
      OPT(nir_opt_cse);
      OPT(nir_opt_peephole_select);
      OPT(nir_opt_algebraic);
      OPT(nir_opt_constant_folding);
      OPT(nir_opt_dead_cf);
      OPT(nir_opt_remove_phis);
      OPT(nir_opt_undef);
   } while (progress);

   return nir;
}

/* Does some simple lowering and runs the standard suite of optimizations
 *
 * This is intended to be called more-or-less directly after you get the
 * shader out of GLSL or some other source.  While it is geared towards i965,
 * it is not at all generator-specific except for the is_scalar flag.  Even
 * there, it is safe to call with is_scalar = false for a shader that is
 * intended for the FS backend as long as nir_optimize is called again with
 * is_scalar = true to scalarize everything prior to code gen.
 */
nir_shader *
brw_preprocess_nir(nir_shader *nir, bool is_scalar)
{
   bool progress; /* Written by OPT and OPT_V */
   (void)progress;

   if (nir->stage == MESA_SHADER_GEOMETRY)
      OPT(nir_lower_gs_intrinsics);

   static const nir_lower_tex_options tex_options = {
      .lower_txp = ~0,
   };

   OPT(nir_lower_tex, &tex_options);
   OPT(nir_normalize_cubemap_coords);

   OPT(nir_lower_global_vars_to_local);

   OPT(nir_split_var_copies);

   nir = nir_optimize(nir, is_scalar);

   /* Lower a bunch of stuff */
   OPT_V(nir_lower_var_copies);

   /* Get rid of split copies */
   nir = nir_optimize(nir, is_scalar);

   OPT(nir_remove_dead_variables);

   return nir;
}

/* Lowers inputs, outputs, uniforms, and samplers for i965
 *
 * This function does all of the standard lowering prior to post-processing.
 * The lowering done is highly gen, stage, and backend-specific.  The
 * shader_prog parameter is optional and is used only for lowering sampler
 * derefs and atomics for GLSL shaders.
 */
nir_shader *
brw_lower_nir(nir_shader *nir,
              const struct brw_device_info *devinfo,
              const struct gl_shader_program *shader_prog,
              bool is_scalar)
{
   bool progress; /* Written by OPT and OPT_V */
   (void)progress;

   OPT_V(brw_nir_lower_inputs, devinfo, is_scalar);
   OPT_V(brw_nir_lower_outputs, is_scalar);
<<<<<<< HEAD
   //nir_assign_var_locations(&nir->uniforms,
   //                         &nir->num_uniforms,
   //                         is_scalar ? type_size_scalar : type_size_vec4);
=======
   OPT_V(brw_nir_lower_uniforms, is_scalar);
>>>>>>> 78b81be6
   OPT_V(nir_lower_io, nir_var_all, is_scalar ? type_size_scalar : type_size_vec4);

   if (shader_prog) {
      OPT_V(nir_lower_samplers, shader_prog);
   }

   OPT(nir_lower_system_values);

   if (shader_prog) {
      OPT_V(nir_lower_atomics, shader_prog);
   }

   return nir_optimize(nir, is_scalar);
}

/* Prepare the given shader for codegen
 *
 * This function is intended to be called right before going into the actual
 * backend and is highly backend-specific.  Also, once this function has been
 * called on a shader, it will no longer be in SSA form so most optimizations
 * will not work.
 */
nir_shader *
brw_postprocess_nir(nir_shader *nir,
                    const struct brw_device_info *devinfo,
                    bool is_scalar)
{
   bool debug_enabled =
      (INTEL_DEBUG & intel_debug_flag_for_shader_stage(nir->stage));

   bool progress; /* Written by OPT and OPT_V */
   (void)progress;

   if (devinfo->gen >= 6) {
      /* Try and fuse multiply-adds */
      OPT(brw_nir_opt_peephole_ffma);
   }

   OPT(nir_opt_algebraic_late);

   OPT(nir_lower_locals_to_regs);

   OPT_V(nir_lower_to_source_mods);
   OPT(nir_copy_prop);
   OPT(nir_opt_dce);

   if (unlikely(debug_enabled)) {
      /* Re-index SSA defs so we print more sensible numbers. */
      nir_foreach_overload(nir, overload) {
         if (overload->impl)
            nir_index_ssa_defs(overload->impl);
      }

      fprintf(stderr, "NIR (SSA form) for %s shader:\n",
              _mesa_shader_stage_to_string(nir->stage));
      nir_print_shader(nir, stderr);
   }

   OPT_V(nir_convert_from_ssa, true);

   if (!is_scalar) {
      OPT_V(nir_move_vec_src_uses_to_dest);
      OPT(nir_lower_vec_to_movs);
   }

   /* This is the last pass we run before we start emitting stuff.  It
    * determines when we need to insert boolean resolves on Gen <= 5.  We
    * run it last because it stashes data in instr->pass_flags and we don't
    * want that to be squashed by other NIR passes.
    */
   if (devinfo->gen <= 5)
      brw_nir_analyze_boolean_resolves(nir);

   nir_sweep(nir);

   if (unlikely(debug_enabled)) {
      fprintf(stderr, "NIR (final form) for %s shader:\n",
              _mesa_shader_stage_to_string(nir->stage));
      nir_print_shader(nir, stderr);
   }

   return nir;
}

nir_shader *
brw_create_nir(struct brw_context *brw,
               const struct gl_shader_program *shader_prog,
               const struct gl_program *prog,
               gl_shader_stage stage,
               bool is_scalar)
{
   struct gl_context *ctx = &brw->ctx;
   const struct brw_device_info *devinfo = brw->intelScreen->devinfo;
   const nir_shader_compiler_options *options =
      ctx->Const.ShaderCompilerOptions[stage].NirOptions;
   bool progress;
   nir_shader *nir;

   /* First, lower the GLSL IR or Mesa IR to NIR */
   if (shader_prog) {
      nir = glsl_to_nir(shader_prog, stage, options);
   } else {
      nir = prog_to_nir(prog, options);
      OPT_V(nir_convert_to_ssa); /* turn registers into SSA */
   }
   nir_validate_shader(nir);

   (void)progress;

   nir = brw_preprocess_nir(nir, is_scalar);
   nir = brw_lower_nir(nir, devinfo, shader_prog, is_scalar);

   return nir;
}

nir_shader *
brw_nir_apply_sampler_key(nir_shader *nir,
                          const struct brw_device_info *devinfo,
                          const struct brw_sampler_prog_key_data *key_tex,
                          bool is_scalar)
{
   nir_lower_tex_options tex_options = { 0 };

   /* Iron Lake and prior require lowering of all rectangle textures */
   if (devinfo->gen < 6)
      tex_options.lower_rect = true;

   /* Prior to Broadwell, our hardware can't actually do GL_CLAMP */
   if (devinfo->gen < 8) {
      tex_options.saturate_s = key_tex->gl_clamp_mask[0];
      tex_options.saturate_t = key_tex->gl_clamp_mask[1];
      tex_options.saturate_r = key_tex->gl_clamp_mask[2];
   }

   /* Prior to Haswell, we have to fake texture swizzle */
   for (unsigned s = 0; s < MAX_SAMPLERS; s++) {
      if (key_tex->swizzles[s] == SWIZZLE_NOOP)
         continue;

      tex_options.swizzle_result |= (1 << s);
      for (unsigned c = 0; c < 4; c++)
         tex_options.swizzles[s][c] = GET_SWZ(key_tex->swizzles[s], c);
   }

   if (nir_lower_tex(nir, &tex_options)) {
      nir_validate_shader(nir);
      nir = nir_optimize(nir, is_scalar);
   }

   return nir;
}

enum brw_reg_type
brw_type_for_nir_type(nir_alu_type type)
{
   switch (type) {
   case nir_type_uint:
      return BRW_REGISTER_TYPE_UD;
   case nir_type_bool:
   case nir_type_int:
      return BRW_REGISTER_TYPE_D;
   case nir_type_float:
      return BRW_REGISTER_TYPE_F;
   default:
      unreachable("unknown type");
   }

   return BRW_REGISTER_TYPE_F;
}

/* Returns the glsl_base_type corresponding to a nir_alu_type.
 * This is used by both brw_vec4_nir and brw_fs_nir.
 */
enum glsl_base_type
brw_glsl_base_type_for_nir_type(nir_alu_type type)
{
   switch (type) {
   case nir_type_float:
      return GLSL_TYPE_FLOAT;

   case nir_type_int:
      return GLSL_TYPE_INT;

   case nir_type_uint:
      return GLSL_TYPE_UINT;

   default:
      unreachable("bad type");
   }
}<|MERGE_RESOLUTION|>--- conflicted
+++ resolved
@@ -346,13 +346,7 @@
 
    OPT_V(brw_nir_lower_inputs, devinfo, is_scalar);
    OPT_V(brw_nir_lower_outputs, is_scalar);
-<<<<<<< HEAD
-   //nir_assign_var_locations(&nir->uniforms,
-   //                         &nir->num_uniforms,
-   //                         is_scalar ? type_size_scalar : type_size_vec4);
-=======
-   OPT_V(brw_nir_lower_uniforms, is_scalar);
->>>>>>> 78b81be6
+   //OPT_V(brw_nir_lower_uniforms, is_scalar);
    OPT_V(nir_lower_io, nir_var_all, is_scalar ? type_size_scalar : type_size_vec4);
 
    if (shader_prog) {
