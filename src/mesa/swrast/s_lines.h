
/*
 * Mesa 3-D graphics library
 * Version:  3.5
 *
 * Copyright (C) 1999-2001  Brian Paul   All Rights Reserved.
 *
 * Permission is hereby granted, free of charge, to any person obtaining a
 * copy of this software and associated documentation files (the "Software"),
 * to deal in the Software without restriction, including without limitation
 * the rights to use, copy, modify, merge, publish, distribute, sublicense,
 * and/or sell copies of the Software, and to permit persons to whom the
 * Software is furnished to do so, subject to the following conditions:
 *
 * The above copyright notice and this permission notice shall be included
 * in all copies or substantial portions of the Software.
 *
 * THE SOFTWARE IS PROVIDED "AS IS", WITHOUT WARRANTY OF ANY KIND, EXPRESS
 * OR IMPLIED, INCLUDING BUT NOT LIMITED TO THE WARRANTIES OF MERCHANTABILITY,
 * FITNESS FOR A PARTICULAR PURPOSE AND NONINFRINGEMENT.  IN NO EVENT SHALL
 * BRIAN PAUL BE LIABLE FOR ANY CLAIM, DAMAGES OR OTHER LIABILITY, WHETHER IN
 * AN ACTION OF CONTRACT, TORT OR OTHERWISE, ARISING FROM, OUT OF OR IN
 * CONNECTION WITH THE SOFTWARE OR THE USE OR OTHER DEALINGS IN THE SOFTWARE.
 */


#ifndef S_LINES_H
#define S_LINES_H

<<<<<<< HEAD
#include "main/mtypes.h"
=======
#include "swrast.h"
>>>>>>> 32ef6e75

void
_swrast_choose_line( GLcontext *ctx );

void
_swrast_add_spec_terms_line( GLcontext *ctx,
			     const SWvertex *v0,
			     const SWvertex *v1 );


#endif<|MERGE_RESOLUTION|>--- conflicted
+++ resolved
@@ -27,11 +27,7 @@
 #ifndef S_LINES_H
 #define S_LINES_H
 
-<<<<<<< HEAD
-#include "main/mtypes.h"
-=======
 #include "swrast.h"
->>>>>>> 32ef6e75
 
 void
 _swrast_choose_line( GLcontext *ctx );
