--- conflicted
+++ resolved
@@ -320,10 +320,6 @@
                              VBO_VERT_BUFFER_SIZE, 
                              NULL, usage, exec->vtx.bufferobj);
 
-<<<<<<< HEAD
-      exec->vtx.buffer_map = (GLfloat *)
-         ctx->Driver.MapBuffer(ctx, target, access, exec->vtx.bufferobj);
-=======
 
       if (ctx->Driver.MapBufferRange)
          exec->vtx.buffer_map = 
@@ -334,7 +330,6 @@
       else
          exec->vtx.buffer_map =
             (GLfloat *)ctx->Driver.MapBuffer(ctx, target, access, exec->vtx.bufferobj);
->>>>>>> 4c316328
       exec->vtx.buffer_ptr = exec->vtx.buffer_map;
    }
 
