# progs/tests/Makefile


# These programs aren't intended to be included with the normal distro.
# They're not too interesting but they're good for testing.

TOP = ../..
include $(TOP)/configs/current


LIBS = -L$(TOP)/$(LIB_DIR) -l $(GLEW_LIB) -l$(GLUT_LIB) -l$(GLU_LIB) -l$(GL_LIB) $(APP_LIB_DEPS)

SOURCES = \
	clear-fbo-tex.c \
	clear-fbo.c \
	clear-scissor.c \
	clear-undefined.c \
	clear-repeat.c \
	clear-random.c \
	clear.c \
	dlist-dangling.c \
<<<<<<< HEAD
=======
	dlist-flat-tri.c \
	dlist-mat-tri.c \
	dlist-tri-flat-tri.c \
	dlist-tri-mat-tri.c \
	dlist-recursive-call.c \
>>>>>>> 1fa4cde7
	dlist-begin-call-end.c \
	dlist-edgeflag-dangling.c \
	dlist-edgeflag.c \
	dlist-degenerate.c \
	drawarrays.c \
	draw2arrays.c \
	drawelements.c \
	drawrange.c \
	flat-clip.c \
	fs-tri.c \
	line-clip.c \
	line-cull.c \
	line-flat.c \
	line-smooth.c \
	line-stipple-wide.c \
	line-userclip-clip.c \
	line-userclip-nop-clip.c \
	line-userclip-nop.c \
	line-userclip.c \
	line-wide.c \
	line.c \
	lineloop-clip.c \
	lineloop-elts.c \
	lineloop.c \
	linestrip-flat-stipple.c \
	linestrip-stipple-wide.c \
	linestrip-stipple.c \
	linestrip.c \
	long-fixed-func.c \
	pgon-mode.c \
	point-clip.c \
	point-param.c \
	point-sprite.c \
	point-wide.c \
	point-wide-smooth.c \
	point.c \
	poly-flat.c \
	poly-flat-clip.c \
	poly-flat-unfilled-clip.c \
	poly-unfilled.c \
	poly.c \
	quad-clip-all-vertices.c \
	quad-clip-nearplane.c \
	quad-clip.c \
	quad-degenerate.c \
	quad-flat.c \
	quad-offset-factor.c \
	quad-offset-unfilled.c \
	quad-offset-units.c \
	quad-tex-2d.c \
	quad-tex-3d.c \
	quad-tex-alpha.c \
	quad-tex-pbo.c \
	quad-tex-sub.c \
	quad-unfilled-clip.c \
	quad-unfilled-stipple.c \
	quad-unfilled.c \
	quad.c \
	quads.c \
	quadstrip-clip.c \
	quadstrip-cont.c \
	quadstrip-flat.c \
	quadstrip.c \
	tri-alpha.c \
	tri-array-interleaved.c \
	tri-blend-color.c \
	tri-blend-max.c \
	tri-blend-min.c \
	tri-blend-revsub.c \
	tri-blend-sub.c \
	tri-blend.c \
	tri-clip.c \
	tri-cull-both.c \
	tri-cull.c \
	tri-logicop-none.c \
	tri-logicop-xor.c \
	tri-dlist.c \
	tri-edgeflag.c \
	tri-fbo-tex-mip.c \
	tri-fbo-tex.c \
	tri-fbo.c \
	tri-flat-clip.c \
	tri-flat.c \
	tri-fog.c \
	tri-fp.c \
	tri-fp-const-imm.c \
	tri-lit.c \
	tri-lit-material.c \
	tri-mask-tri.c \
	tri-orig.c \
	tri-query.c \
	tri-repeat.c \
	tri-scissor-tri.c \
	tri-stencil.c \
	tri-stipple.c \
	tri-multitex-vbo.c \
	tri-tex.c \
	tri-tex-3d.c \
	tri-tri.c \
	tri-unfilled-fog.c \
	tri-unfilled-edgeflag.c \
	tri-unfilled-clip.c \
	tri-unfilled-smooth.c \
	tri-unfilled-tri.c \
	tri-unfilled-tri-lit.c \
	tri-unfilled-userclip-stip.c \
	tri-unfilled-userclip.c \
	tri-unfilled.c \
	tri-userclip.c \
	tri-viewport.c \
	tri-z-eq.c \
	tri-z.c \
	tri.c \
	trifan-flat.c \
	trifan-flat-clip.c \
	trifan-flat-unfilled-clip.c \
	trifan-unfilled.c \
	trifan.c \
	tristrip-clip.c \
	tristrip-flat.c \
	tristrip.c \
	vbo-drawarrays.c \
	vbo-noninterleaved.c \
	vbo-drawelements.c \
	vbo-drawrange.c \
	vp-array.c \
	vp-array-int.c \
	vp-clip.c \
	vp-line-clip.c \
	vp-tri.c \
	vp-tri-invariant.c \
	vp-tri-swap.c \
	vp-tri-tex.c \
	vp-tri-imm.c \
	vp-tri-cb.c \
	vp-tri-cb-pos.c \
	vp-tri-cb-tex.c \
	vp-unfilled.c 

PROGS = $(SOURCES:%.c=%)

INCLUDES = -I. -I$(TOP)/include -I../samples

UTIL_FILES = readtex.h readtex.c


##### RULES #####

.SUFFIXES:
.SUFFIXES: .c

.c:
	$(APP_CC) $(INCLUDES) $(CFLAGS) $(LDFLAGS) $< $(LIBS) -o $@

.c.o:
	$(APP_CC) -c $(INCLUDES) $(CFLAGS) $(DEFINES) $< -o $@

.S.o:
	$(APP_CC) -c $(INCLUDES) $(CFLAGS) $(DEFINES)  $< -o $@


##### TARGETS #####

default: $(UTIL_FILES) $(PROGS)

clean:
	-rm -f $(PROGS)
	-rm -f *.o
	-rm -f getproclist.h


# auto code generation
getprocaddress: getprocaddress.c getproclist.h

getproclist.h: $(TOP)/src/mesa/glapi/gl_API.xml getprocaddress.c getprocaddress.py
	python getprocaddress.py > getproclist.h


texrect: texrect.o readtex.o
	$(APP_CC) $(CFLAGS) $(LDFLAGS) texrect.o readtex.o $(LIBS) -o $@

texrect.o: texrect.c readtex.h
	$(APP_CC) -c $(INCLUDES) $(CFLAGS) $(DEFINES) $< -o $@

invert: invert.o readtex.o
	$(APP_CC) $(CFLAGS) $(LDFLAGS) invert.o readtex.o $(LIBS) -o $@

invert.o: invert.c readtex.h
	$(APP_CC) -c $(INCLUDES) $(CFLAGS) $(DEFINES) $< -o $@

readtex.o: readtex.c
	$(APP_CC) -c $(INCLUDES) $(CFLAGS) $(DEFINES) $< -o $@


readtex.h: $(TOP)/progs/util/readtex.h
	ln -s $(TOP)/progs/util/readtex.h .

readtex.c: $(TOP)/progs/util/readtex.c
	ln -s $(TOP)/progs/util/readtex.c .


fs-tri: fs-tri.c extfuncs.h


extfuncs.h:  $(TOP)/progs/util/extfuncs.h
	cp $< .


# Emacs tags
tags:
	etags `find . -name \*.[ch]` `find ../include`<|MERGE_RESOLUTION|>--- conflicted
+++ resolved
@@ -19,14 +19,11 @@
 	clear-random.c \
 	clear.c \
 	dlist-dangling.c \
-<<<<<<< HEAD
-=======
 	dlist-flat-tri.c \
 	dlist-mat-tri.c \
 	dlist-tri-flat-tri.c \
 	dlist-tri-mat-tri.c \
 	dlist-recursive-call.c \
->>>>>>> 1fa4cde7
 	dlist-begin-call-end.c \
 	dlist-edgeflag-dangling.c \
 	dlist-edgeflag.c \
