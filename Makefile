--- conflicted
+++ resolved
@@ -182,11 +182,7 @@
 
 # Rules for making release tarballs
 
-<<<<<<< HEAD
 VERSION=7.6-devel
-=======
-VERSION=7.5.1
->>>>>>> bc60b884
 DIRECTORY = Mesa-$(VERSION)
 LIB_NAME = MesaLib-$(VERSION)
 DEMO_NAME = MesaDemos-$(VERSION)
